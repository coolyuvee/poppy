--- conflicted
+++ resolved
@@ -23,16 +23,10 @@
 import cassandra
 import ddt
 import mock
-import unittest
 
-<<<<<<< HEAD
-@ddt
-class CassandraStorageServiceTests(base.TestCase):
-=======
->>>>>>> 40d76729
 
 @ddt.ddt
-class CassandraStorageServiceTests(unittest.TestCase):
+class CassandraStorageServiceTests(base.TestCase):
     def setUp(self):
         super(CassandraStorageServiceTests, self).setUp()
 
