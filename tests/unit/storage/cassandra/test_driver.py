# Copyright (c) 2014 Rackspace, Inc.
#
# Licensed under the Apache License, Version 2.0 (the "License");
# you may not use this file except in compliance with the License.
# You may obtain a copy of the License at
#
#    http://www.apache.org/licenses/LICENSE-2.0
#
# Unless required by applicable law or agreed to in writing, software
# distributed under the License is distributed on an "AS IS" BASIS,
# WITHOUT WARRANTIES OR CONDITIONS OF ANY KIND, either express or
# implied.
# See the License for the specific language governing permissions and
# limitations under the License.


from cdn.storage.cassandra import driver
from cdn.storage.cassandra import services

from oslo.config import cfg

<<<<<<< HEAD
from tests.unit import base

=======
import cassandra
import mock
import unittest
>>>>>>> 40d76729

CASSANDRA_OPTIONS = [
    cfg.ListOpt('cluster', default='mock_ip',
                help='Cassandra Cluster contact points'),
    cfg.StrOpt('keyspace', default='mock_cdn',
               help='Keyspace for all queries made in session'),
]


<<<<<<< HEAD
class CassandraStorageServiceTests(base.TestCase):
    @patch.object(driver, 'CASSANDRA_OPTIONS', new=CASSANDRA_OPTIONS)
=======
class CassandraStorageServiceTests(unittest.TestCase):
    @mock.patch.object(driver, 'CASSANDRA_OPTIONS', new=CASSANDRA_OPTIONS)
>>>>>>> 40d76729
    def setUp(self):
        super(CassandraStorageServiceTests, self).setUp()

        conf = cfg.ConfigOpts()
        self.cassandra_driver = driver.CassandraStorageDriver(conf)

    def test_storage_driver(self):
        # assert that the configs are set up based on what was passed in
        self.assertEquals(self.cassandra_driver.cassandra_conf['cluster'],
                          ['mock_ip'])
        self.assertEquals(self.cassandra_driver.cassandra_conf.keyspace,
                          'mock_cdn')

    def test_is_alive(self):
        self.assertEquals(self.cassandra_driver.is_alive(), True)

    @mock.patch.object(cassandra.cluster.Cluster, 'connect')
    def test_connection(self, mock_cluster):
        self.cassandra_driver.connection()
        mock_cluster.assert_called_with('mock_cdn')

    def test_service_controller(self):
        sc = self.cassandra_driver.service_controller

        self.assertEquals(
            isinstance(sc, services.ServicesController),
            True)

    @mock.patch.object(cassandra.cluster.Cluster, 'connect')
    def test_service_database(self, mock_cluster):
        self.cassandra_driver.service_database
        mock_cluster.assert_called_with('mock_cdn')<|MERGE_RESOLUTION|>--- conflicted
+++ resolved
@@ -18,15 +18,10 @@
 from cdn.storage.cassandra import services
 
 from oslo.config import cfg
-
-<<<<<<< HEAD
 from tests.unit import base
 
-=======
 import cassandra
 import mock
-import unittest
->>>>>>> 40d76729
 
 CASSANDRA_OPTIONS = [
     cfg.ListOpt('cluster', default='mock_ip',
@@ -36,13 +31,8 @@
 ]
 
 
-<<<<<<< HEAD
 class CassandraStorageServiceTests(base.TestCase):
-    @patch.object(driver, 'CASSANDRA_OPTIONS', new=CASSANDRA_OPTIONS)
-=======
-class CassandraStorageServiceTests(unittest.TestCase):
     @mock.patch.object(driver, 'CASSANDRA_OPTIONS', new=CASSANDRA_OPTIONS)
->>>>>>> 40d76729
     def setUp(self):
         super(CassandraStorageServiceTests, self).setUp()
 
