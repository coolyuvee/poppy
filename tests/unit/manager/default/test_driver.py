# Copyright (c) 2014 Rackspace, Inc.
#
# Licensed under the Apache License, Version 2.0 (the "License");
# you may not use this file except in compliance with the License.
# You may obtain a copy of the License at
#
#    http://www.apache.org/licenses/LICENSE-2.0
#
# Unless required by applicable law or agreed to in writing, software
# distributed under the License is distributed on an "AS IS" BASIS,
# WITHOUT WARRANTIES OR CONDITIONS OF ANY KIND, either express or
# implied.
# See the License for the specific language governing permissions and
# limitations under the License.

<<<<<<< HEAD
from cdn.manager.default import driver
from cdn.manager.default import services
from tests.unit import base

from oslo.config import cfg

import mock
=======
import mock
import unittest

from oslo.config import cfg

from cdn.manager.default import driver
from cdn.manager.default import services
>>>>>>> 8f84e8e0


class DefaultManagerDriverTests(base.TestCase):
    @mock.patch('cdn.storage.base.driver.StorageDriverBase')
    @mock.patch('cdn.provider.base.driver.ProviderDriverBase')
    def setUp(self, mock_storage, mock_provider):
        super(DefaultManagerDriverTests, self).setUp()

        conf = cfg.ConfigOpts()
        self.driver = driver.DefaultManagerDriver(conf,
                                                  mock_storage,
                                                  mock_provider)

    def test_services_controller(self):
        sc = self.driver.services_controller

        self.assertIsInstance(sc, services.DefaultServicesController)<|MERGE_RESOLUTION|>--- conflicted
+++ resolved
@@ -13,23 +13,13 @@
 # See the License for the specific language governing permissions and
 # limitations under the License.
 
-<<<<<<< HEAD
-from cdn.manager.default import driver
-from cdn.manager.default import services
-from tests.unit import base
-
-from oslo.config import cfg
-
 import mock
-=======
-import mock
-import unittest
 
 from oslo.config import cfg
 
 from cdn.manager.default import driver
 from cdn.manager.default import services
->>>>>>> 8f84e8e0
+from tests.unit import base
 
 
 class DefaultManagerDriverTests(base.TestCase):
