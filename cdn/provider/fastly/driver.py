--- conflicted
+++ resolved
@@ -15,7 +15,6 @@
 
 """Fastly CDN Provider implementation."""
 
-from cdn.common import decorators
 from cdn.openstack.common import log as logging
 from cdn.provider import base
 from cdn.provider.fastly import controllers
@@ -47,22 +46,14 @@
     def is_alive(self):
         return True
 
-<<<<<<< HEAD
-    @decorators.lazy_property(write=False)
-    def client(self):
-        return self.fastly_client
-
-    @decorators.lazy_property(write=False)
+    @property
     def provider_name(self):
         return "Fastly"
 
-    @decorators.lazy_property(write=False)
-=======
     @property
     def client(self):
         return self.fastly_client
 
     @property
->>>>>>> 833d10e6
     def service_controller(self):
         return controllers.ServiceController(self)