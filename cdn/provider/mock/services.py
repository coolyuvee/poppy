--- conflicted
+++ resolved
@@ -18,13 +18,8 @@
 
 class ServiceController(base.ServiceBase):
 
-<<<<<<< HEAD
-    def __init__(self):
-        super(ServiceController, self).__init__()
-=======
     def __init__(self, driver):
         super(ServiceController, self).__init__(driver)
->>>>>>> 8f84e8e0
 
     def update(self, service_name, service_json):
         return self.responder.updated(service_name)
